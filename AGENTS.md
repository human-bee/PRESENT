--- conflicted
+++ resolved
@@ -25,11 +25,7 @@
 - `npm run dev`: Run the web app at `http://localhost:3000` (terminal 3).
 - `npm run sync:dev`: Run the TLDraw sync server locally.
 
-<<<<<<< HEAD
 > 💡 **Tip:** For quick local testing (including Chrome DevTools automation), you can launch the entire stack in the background with log files via `npm run stack:start`. The helper script starts `lk:server:dev` (runs `livekit-server --dev`), `sync:dev`, `agent:conductor`, `agent:realtime`, and `npm run dev`, writing to `logs/*.log` so you can tail them while driving the canvas.
-=======
-> 💡 **Tip:** `npm run stack:start` launches the full stack (voice agent + conductor + sync server + web) with logs in `logs/*.log`.
->>>>>>> 3395f80c
 
 ### Production
 
@@ -70,7 +66,6 @@
 
 ## Agent Runtime & Security
 
-<<<<<<< HEAD
 - Always start the agent before the web app. Look for "registered worker" and then "Job received!" in agent logs.
 - Secrets live in `.env.local` (never commit). Required keys include LiveKit, OpenAI, custom, and Supabase.
 - Dispatch is automatic: the agent joins all rooms in your LiveKit project.
@@ -82,11 +77,6 @@
   - `CANVAS_AGENT_TTFB_SLO_MS=200` target time-to-first-byte for first action envelope.
   - `NEXT_PUBLIC_CANVAS_AGENT_CLIENT_ENABLED=true` toggles legacy client-side TLDraw agent (keep true for backward compat during transition).
   - `CANVAS_AGENT_MAX_FOLLOWUPS=3` max bounded depth for add_detail follow-up loops.
-=======
-- Start agents before the web app. Voice agent should log "session started"; conductor logs queue throughput.
-- Secrets live in `.env.local` (never commit). Required: LiveKit, OpenAI, Supabase, etc.
-- Voice agent enqueues tasks; conductor fetches from Supabase.
->>>>>>> 3395f80c
 
 # Agents: Runtime, Roles & Contracts
 
@@ -101,7 +91,6 @@
 ## Topology
 
 - **Voice Agent (Realtime, Node)**
-<<<<<<< HEAD
   Listens to the room, transcribes, and calls UI tools (`create_component`, `update_component`) or delegates canvas work via `dispatch_to_conductor`.
   - Normalizes patches before they hit the browser (e.g., `"7m"` → `420` seconds, boolean/string coercion).
   - Suppresses duplicate `create_component` payloads by fingerprinting recent requests and reusing the existing componentId.
@@ -116,18 +105,6 @@
   A bridge, not an agent. Executes `create_component`, `update_component`, and TLDraw-native actions streamed from Canvas Agent. Sends acks and tool results. Dispatches TLDraw DOM events when needed.
 - **Supabase**
   Source of truth for transcripts, flowchart docs, canvas shapes, and Canvas Agent todos.
-=======
-  - Streaming STT → LLM (gpt-realtime) → `enqueue_task` tool.
-  - Emits `tool_call` events only to confirm queueing. Never calls canvas tools directly.
-- **Conductor Workers (Node)**
-  - Poll `agent_tasks` table, respect per-room/resource locks, execute appropriate steward, write results/logs.
-- **Stewards**
-  - Flowchart, Canvas, YouTube, etc. Each receives stable params from the conductor. Canvas steward still owns internal scheduling.
-- **Browser ToolDispatcher**
-  - Listens for steward outputs (`tool_call`, `tool_result`), applies UI changes, publishes status.
-- **Supabase**
-  - Queue storage (`agent_tasks`), transcripts, flowchart documents.
->>>>>>> 3395f80c
 
 ## Queue Fundamentals
 
