--- conflicted
+++ resolved
@@ -56,7 +56,6 @@
 class ComponentStore {
   private components = new Map<string, ComponentInfo>();
   private listeners: Set<() => void> = new Set();
-<<<<<<< HEAD
   private warnedTypeMessages = new Set<string>();
   private warnedCallbackMessages = new Set<string>();
 
@@ -80,28 +79,6 @@
       this.warnedTypeMessages.add(info.messageId);
     }
     this.components.set(info.messageId, {
-=======
-  private callbackMap = new Map<string, Map<symbol, (patch: Record<string, unknown>) => void>>();
-  private registrationCounts = new Map<string, number>();
-
-  register(info: ComponentInfo): symbol | undefined {
-    const existing = this.components.get(info.messageId);
-    const token =
-      info.updateCallback !== undefined ? Symbol(`component:${info.messageId}`) : undefined;
-
-    if (info.updateCallback && token) {
-      this.addCallback(info.messageId, token, info.updateCallback);
-      const nextCount = (this.registrationCounts.get(info.messageId) ?? 0) + 1;
-      this.registrationCounts.set(info.messageId, nextCount);
-    }
-
-    const aggregatedCallback = this.getAggregatedCallback(info.messageId);
-    const mergedDiffHistory = existing?.diffHistory ?? [];
-    const originalProps = existing?.originalProps ?? info.props;
-
-    const nextComponent: ComponentInfo = {
-      ...existing,
->>>>>>> 3395f80c
       ...info,
       props: { ...(existing?.props ?? {}), ...(info.props ?? {}) },
       originalProps,
@@ -126,7 +103,6 @@
   ) {
     const component = this.components.get(messageId);
     if (component) {
-<<<<<<< HEAD
       if (
         updateCallback &&
         component.updateCallback &&
@@ -144,12 +120,6 @@
         } catch {}
         this.warnedCallbackMessages.add(messageId);
       }
-=======
-      if (registrationToken && updateCallback) {
-        this.addCallback(messageId, registrationToken, updateCallback);
-      }
-      const aggregatedCallback = this.getAggregatedCallback(messageId);
->>>>>>> 3395f80c
       const updatedComponent = {
         ...component,
         props,
@@ -204,13 +174,8 @@
 
   remove(messageId: string) {
     this.components.delete(messageId);
-<<<<<<< HEAD
     this.warnedTypeMessages.delete(messageId);
     this.warnedCallbackMessages.delete(messageId);
-=======
-    this.callbackMap.delete(messageId);
-    this.registrationCounts.delete(messageId);
->>>>>>> 3395f80c
     console.log(`[ComponentRegistry] Removed ${messageId}`);
     this.notifyListeners();
   }
@@ -259,13 +224,8 @@
       for (const [id, component] of this.components) {
         if (component.contextKey === contextKey) {
           this.components.delete(id);
-<<<<<<< HEAD
           this.warnedTypeMessages.delete(id);
           this.warnedCallbackMessages.delete(id);
-=======
-          this.callbackMap.delete(id);
-          this.registrationCounts.delete(id);
->>>>>>> 3395f80c
         }
       }
       console.log(`[ComponentRegistry] Cleared components for context: ${contextKey}`);
