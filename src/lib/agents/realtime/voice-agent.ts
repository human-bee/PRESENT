--- conflicted
+++ resolved
@@ -10,19 +10,10 @@
 } catch {}
 import { realtime as openaiRealtime } from '@livekit/agents-plugin-openai';
 import { appendTranscriptCache } from '@/lib/agents/shared/supabase-context';
-<<<<<<< HEAD
 import { deriveComponentIntent } from '@/lib/agents/shared/deterministic-ids';
 import { DebateJudgeManager, isStartDebate } from '@/lib/agents/debate-judge';
 import { jsonObjectSchema, type JsonObject } from '@/lib/utils/json-schema';
 import { RoomEvent, RemoteTrackPublication, Track } from 'livekit-client';
-=======
-import { DebateJudgeManager, isStartDebate } from '@/lib/agents/debate-judge';
-import { jsonObjectSchema, type JsonObject } from '@/lib/utils/json-schema';
-import { AgentTaskQueue } from '@/lib/agents/shared/queue';
-import { RoomEvent } from 'livekit-client';
-
-const enqueueQueue = new AgentTaskQueue();
->>>>>>> 3395f80c
 
 export default defineAgent({
   entry: async (job: JobContext) => {
@@ -44,7 +35,6 @@
         resourceKeys,
       });
 
-<<<<<<< HEAD
     const coerceBooleanFromEnv = (value?: string | null) => {
       if (!value) return undefined;
       const normalized = value.trim().toLowerCase();
@@ -263,31 +253,19 @@
       const toolEvent = {
         id: randomUUID(),
         roomId: job.room.name || 'unknown',
-=======
-      const event = {
-        id: requestId,
-        roomId: room,
->>>>>>> 3395f80c
         type: 'tool_call' as const,
         payload: { tool: 'enqueue_task', params: payload, context: { source: 'voice', timestamp: Date.now() } },
         timestamp: Date.now(),
         source: 'voice' as const,
       };
-<<<<<<< HEAD
       const participantExists = !!job.room.localParticipant;
       console.log('[VoiceAgent] tool_call ready (from execute)', { participantExists, tool, params });
       await job.room.localParticipant?.publishData(new TextEncoder().encode(JSON.stringify(toolEvent)), {
         reliable,
-=======
-
-      await job.room.localParticipant?.publishData(new TextEncoder().encode(JSON.stringify(event)), {
-        reliable: true,
->>>>>>> 3395f80c
         topic: 'tool_call',
       });
     };
 
-<<<<<<< HEAD
     const coerceComponentPatch = (raw: unknown) => {
       if (!raw) return {};
       if (typeof raw === 'string') {
@@ -930,9 +908,6 @@
           const roomName = job.room.name || '';
           const params = (args?.params as JsonObject) || {};
           const enrichedParams: JsonObject = { ...params };
-=======
-    const instructions = `You are a lightweight voice interface for a multi-participant canvas room.
->>>>>>> 3395f80c
 
 When you detect an actionable intent (explicit or implicit), immediately enqueue a task for the Conductor and return. Do not wait for the Conductor or stewards to finish.
 
@@ -980,13 +955,8 @@
     const realtimeModel = new openaiRealtime.RealtimeModel({
       model: 'gpt-realtime',
       toolChoice: 'required',
-<<<<<<< HEAD
       inputAudioTranscription,
       turnDetection: turnDetectionOption,
-=======
-      inputAudioTranscription: { model: 'whisper-1' },
-      turnDetection: { type: 'server_vad' },
->>>>>>> 3395f80c
     });
 
     const agent = new voice.Agent({
@@ -1056,7 +1026,6 @@
       }
     };
 
-<<<<<<< HEAD
     const resolveComponentId = (args: Record<string, unknown>) => {
       const rawId = typeof args.componentId === 'string' ? args.componentId.trim() : '';
       if (rawId) return rawId;
@@ -1291,8 +1260,6 @@
       }
     });
 
-=======
->>>>>>> 3395f80c
     session.on(voice.AgentSessionEventTypes.UserInputTranscribed, async (event) => {
       const payload = { type: 'live_transcription', text: event.transcript, speaker: 'user', timestamp: Date.now(), is_final: event.isFinal };
       await job.room.localParticipant?.publishData(new TextEncoder().encode(JSON.stringify(payload)), {
@@ -1308,7 +1275,6 @@
           });
           void maybeHandleDebate(event.transcript);
         } catch {}
-<<<<<<< HEAD
 
         // New user turn begins on a final transcript
         bumpTurn();
@@ -1355,11 +1321,6 @@
       } catch {}
     });
 
-=======
-      }
-    });
-
->>>>>>> 3395f80c
     session.on(voice.AgentSessionEventTypes.Error, (event) => {
       console.error('[VoiceAgent] session error', event.error);
     });
@@ -1399,11 +1360,7 @@
       agent,
       room: job.room,
       inputOptions: { audioEnabled: true },
-<<<<<<< HEAD
       outputOptions: { audioEnabled: false, transcriptionEnabled },
-=======
-      outputOptions: { audioEnabled: false, transcriptionEnabled: true },
->>>>>>> 3395f80c
     });
   },
 });
