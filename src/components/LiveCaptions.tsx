"use client";

import * as React from "react";
import { useState, useEffect, useRef, useCallback } from "react";
import { motion, AnimatePresence } from "framer-motion";
import { Avatar, AvatarFallback, AvatarImage } from "@/components/ui/avatar";
import { Mic, Clock, User, Copy, Download, X } from "lucide-react";
import { cn } from "@/lib/utils";
import { useRoomContext, useDataChannel, useParticipants } from "@livekit/components-react";
import { useRealtimeSessionTranscript } from '@/hooks/use-realtime-session-transcript'
import { useTamboComponentState } from "@tambo-ai/react";
import { z } from "zod";

// Tambo Component Schema
export const liveCaptionsSchema = z.object({
  showSpeakerAvatars: z.boolean().optional().default(true).describe("Show speaker avatars in speech bubbles"),
  showTimestamps: z.boolean().optional().default(true).describe("Display timestamps for each transcript"),
  enableDragAndDrop: z.boolean().optional().default(true).describe("Allow dragging speech bubbles around the canvas"),
  maxTranscripts: z.number().optional().default(50).describe("Maximum number of transcripts to keep on canvas"),
  autoPosition: z.boolean().optional().default(true).describe("Automatically position new speech bubbles to avoid overlap"),
  exportFormat: z.enum(["txt", "json", "srt"]).optional().default("txt").describe("Format for exporting transcripts"),
  canvasTheme: z.enum(["grid", "dots", "clean"]).optional().default("dots").describe("Canvas background theme"),
});

export type LiveCaptionsProps = z.infer<typeof liveCaptionsSchema> & {
  className?: string;
};

interface Transcript {
  id: string;
  text: string;
  speaker: string;
  timestamp: Date;
  isFinal: boolean;
  position?: { x: number; y: number };
}

interface LiveCaptionsState {
  transcripts: Transcript[];
  isConnected: boolean;
  participantCount: number;
  canvasSize: { width: number; height: number };
  settings: {
    showSpeakerAvatars: boolean;
    showTimestamps: boolean;
    enableDragAndDrop: boolean;
    maxTranscripts: number;
    autoPosition: boolean;
    exportFormat: "txt" | "json" | "srt";
    canvasTheme: "grid" | "dots" | "clean";
  };
}

interface SpeechBubbleProps {
  transcript: Transcript;
  position: { x: number; y: number };
  showAvatar: boolean;
  showTimestamp: boolean;
  enableDrag: boolean;
  onPositionChange?: (id: string, position: { x: number; y: number }) => void;
  onCopy?: (text: string) => void;
}

const MessageLoading = () => {
  return (
    <svg
      width="16"
      height="16"
      viewBox="0 0 24 24"
      xmlns="http://www.w3.org/2000/svg"
      className="text-muted-foreground"
    >
      <circle cx="4" cy="12" r="2" fill="currentColor">
        <animate
          id="spinner_qFRN"
          begin="0;spinner_OcgL.end+0.25s"
          attributeName="cy"
          calcMode="spline"
          dur="0.6s"
          values="12;6;12"
          keySplines=".33,.66,.66,1;.33,0,.66,.33"
        />
      </circle>
      <circle cx="12" cy="12" r="2" fill="currentColor">
        <animate
          begin="spinner_qFRN.begin+0.1s"
          attributeName="cy"
          calcMode="spline"
          dur="0.6s"
          values="12;6;12"
          keySplines=".33,.66,.66,1;.33,0,.66,.33"
        />
      </circle>
      <circle cx="20" cy="12" r="2" fill="currentColor">
        <animate
          id="spinner_OcgL"
          begin="spinner_qFRN.begin+0.2s"
          attributeName="cy"
          calcMode="spline"
          dur="0.6s"
          values="12;6;12"
          keySplines=".33,.66,.66,1;.33,0,.66,.33"
        />
      </circle>
    </svg>
  );
};

const SpeechBubble: React.FC<SpeechBubbleProps> = ({ 
  transcript, 
  position, 
  showAvatar, 
  showTimestamp, 
  enableDrag,
  onPositionChange,
  onCopy 
}) => {
  const [isHovered, setIsHovered] = useState(false);
  
  const formatTime = (date: Date) => {
    return date.toLocaleTimeString([], { hour: '2-digit', minute: '2-digit', second: '2-digit' });
  };

  const handleCopy = () => {
    if (onCopy) {
      onCopy(transcript.text);
    } else {
      navigator.clipboard.writeText(transcript.text);
    }
  };

  return (
    <motion.div
      className="absolute cursor-pointer"
      initial={{ opacity: 0, scale: 0.8, y: 20 }}
      animate={{ opacity: 1, scale: 1, y: 0 }}
      exit={{ opacity: 0, scale: 0.8, y: -20 }}
      style={{ 
        left: position.x, 
        top: position.y,
        zIndex: isHovered ? 10 : 1
      }}
      whileHover={{ scale: 1.02 }}
      onHoverStart={() => setIsHovered(true)}
      onHoverEnd={() => setIsHovered(false)}
      drag={enableDrag}
      dragMomentum={false}
      onDragEnd={(_, info) => {
        if (onPositionChange) {
          onPositionChange(transcript.id, {
            x: position.x + info.offset.x,
            y: position.y + info.offset.y
          });
        }
      }}
    >
      <div className="flex items-start gap-2 max-w-sm">
        {showAvatar && (
          <Avatar className="h-8 w-8 mt-1 border-2 border-background shadow-sm">
            <AvatarImage src={`https://api.dicebear.com/7.x/personas/svg?seed=${transcript.speaker}`} />
            <AvatarFallback className="text-xs">{transcript.speaker.charAt(0).toUpperCase()}</AvatarFallback>
          </Avatar>
        )}
        
        <div className="flex flex-col">
          <div className={cn(
            "rounded-xl p-3 relative shadow-sm transition-all duration-200",
            transcript.isFinal 
              ? "bg-background border border-border" 
              : "bg-muted/70 border border-dashed border-muted-foreground/40"
          )}>
            {transcript.isFinal ? (
              <p className="text-sm leading-relaxed">{transcript.text}</p>
            ) : (
              <div className="flex items-center space-x-2">
                <p className="text-sm text-muted-foreground leading-relaxed">{transcript.text}</p>
                <MessageLoading />
              </div>
            )}
            
            {/* Speech bubble pointer */}
            <div className={cn(
              "absolute -left-1 top-3 w-2 h-2 rotate-45",
              transcript.isFinal ? "bg-background border-l border-b border-border" : "bg-muted/70"
            )} />
          </div>
          
          {(showTimestamp || transcript.isFinal) && (
            <div className="flex items-center mt-2 gap-3 text-xs text-muted-foreground">
              <div className="flex items-center">
                <User className="h-3 w-3 mr-1" />
                <span className="font-medium">{transcript.speaker}</span>
              </div>
              {showTimestamp && (
                <div className="flex items-center">
                  <Clock className="h-3 w-3 mr-1" />
                  <span>{formatTime(transcript.timestamp)}</span>
                </div>
              )}
              {transcript.isFinal && (
                <motion.button 
                  className="p-1 rounded-md hover:bg-muted transition-colors"
                  whileHover={{ scale: 1.1 }}
                  whileTap={{ scale: 0.95 }}
                  onClick={handleCopy}
                  title="Copy transcript"
                >
                  <Copy className="h-3 w-3" />
                </motion.button>
              )}
            </div>
          )}
        </div>
      </div>
    </motion.div>
  );
};

const LiveCaptions: React.FC<LiveCaptionsProps> = ({ 
  className,
  showSpeakerAvatars = true,
  showTimestamps = true,
  enableDragAndDrop = true,
  maxTranscripts = 50,
  autoPosition = true,
  exportFormat = "txt",
  canvasTheme = "dots"
}) => {
  const canvasRef = useRef<HTMLDivElement>(null);
  const room = useRoomContext();
  const participants = useParticipants();
  const { transcript: sessionTranscript } = useRealtimeSessionTranscript(room?.name)

  const getCanvasIdFromUrl = React.useCallback(() => {
    if (typeof window === 'undefined') return null as string | null
    const params = new URLSearchParams(window.location.search)
    return params.get('id')
  }, [])

  // Define initial state
  const initialState: LiveCaptionsState = {
    transcripts: [],
    isConnected: false,
    participantCount: 0,
    canvasSize: { width: 800, height: 600 },
    settings: {
      showSpeakerAvatars,
      showTimestamps,
      enableDragAndDrop,
      maxTranscripts,
      autoPosition,
      exportFormat,
      canvasTheme,
    },
  };

  // Tambo state management
  const [state, setState] = useTamboComponentState<LiveCaptionsState>(
    `live-captions-${room?.name || 'default'}`,
    initialState
  );

  // Auto-position calculation (memoized to prevent infinite loops)
  const calculatePosition = useCallback((index: number) => {
    if (!canvasRef.current) return { x: 50, y: 50 };
    
    const canvasWidth = canvasRef.current.clientWidth - 350; // Account for speech bubble width
    const canvasHeight = canvasRef.current.clientHeight - 120; // Account for speech bubble height
    
    const columns = Math.max(1, Math.floor(canvasWidth / 300));
    const rows = Math.max(1, Math.floor(canvasHeight / 140));
    
    const col = index % columns;
    const row = Math.floor(index / columns) % rows;
    
    return {
      x: col * 300 + 20,
      y: row * 140 + 20
    };
  }, []);

  // Handle speech bubble position updates
  const handlePositionChange = useCallback((id: string, newPosition: { x: number; y: number }) => {
    setState(prev => ({
      ...prev,
      transcripts: prev.transcripts.map(transcript => 
        transcript.id === id 
          ? { ...transcript, position: newPosition }
          : transcript
      )
    }));
  }, [setState]);

  // Export transcripts
  const exportTranscripts = useCallback(() => {
    if (!state) return;
    
    const finalTranscripts = state.transcripts.filter(t => t.isFinal);
    
    let content = "";
    let filename = "";
    
    switch (state.settings.exportFormat) {
      case "json":
        content = JSON.stringify(finalTranscripts, null, 2);
        filename = `live-captions-${Date.now()}.json`;
        break;
      case "srt":
        content = finalTranscripts.map((t, i) => {
          const start = new Date(t.timestamp);
          const end = new Date(start.getTime() + 5000); // 5 second duration
          const formatSRTTime = (date: Date) => {
            const hours = date.getHours().toString().padStart(2, '0');
            const minutes = date.getMinutes().toString().padStart(2, '0');
            const seconds = date.getSeconds().toString().padStart(2, '0');
            const ms = date.getMilliseconds().toString().padStart(3, '0');
            return `${hours}:${minutes}:${seconds},${ms}`;
          };
          
          return `${i + 1}\n${formatSRTTime(start)} --> ${formatSRTTime(end)}\n[${t.speaker}] ${t.text}\n`;
        }).join('\n');
        filename = `live-captions-${Date.now()}.srt`;
        break;
      default: // txt
        content = finalTranscripts.map(t => 
          `[${t.timestamp.toLocaleTimeString()}] ${t.speaker}: ${t.text}`
        ).join('\n');
        filename = `live-captions-${Date.now()}.txt`;
    }
    
    const blob = new Blob([content], { type: 'text/plain' });
    const url = URL.createObjectURL(blob);
    const a = document.createElement('a');
    a.href = url;
    a.download = filename;
    a.click();
    URL.revokeObjectURL(url);
  }, [state]);

  // Clear all transcripts
  const clearTranscripts = useCallback(() => {
    setState(prev => ({
      ...prev,
      transcripts: []
    }));
  }, [setState]);

  // Copy transcript text
  const handleCopy = useCallback((text: string) => {
    navigator.clipboard.writeText(text);
  }, []);

  // LiveKit data channel for transcription
  useDataChannel("transcription", (message) => {
    try {
      const data = JSON.parse(new TextDecoder().decode(message.payload));
      
      if (data.type === "live_transcription") {
        const transcriptId = `${data.speaker}-${data.timestamp}`;
        
        setState(prevState => {
          if (!prevState) return prevState;
          
          const prevTranscripts = prevState.transcripts;
<<<<<<< HEAD
          // Strong de-dupe by id first (covers session-hydrate/replay collisions)
          const idIndex = prevTranscripts.findIndex(t => t.id === transcriptId);
          
          // Check if this is an update to an existing interim transcript (legacy path)
=======
          // Guard: prevent duplicates when receiving the same final line via multiple paths
          if (data.is_final && prevTranscripts.some(t => t.id === transcriptId && t.isFinal)) {
            return prevState;
          }
          // Check if this is an update to an existing interim transcript
>>>>>>> db54307e
          const existingIndex = prevTranscripts.findIndex(t => 
            t.speaker === data.speaker && !t.isFinal && 
            Math.abs(new Date(t.timestamp).getTime() - new Date(data.timestamp).getTime()) < 5000
          );
          
          const newTranscript: Transcript = {
            id: transcriptId,
            text: data.text,
            speaker: data.speaker,
            timestamp: new Date(data.timestamp),
            isFinal: data.is_final,
            position: prevState.settings.autoPosition ? calculatePosition(prevTranscripts.length) : undefined
          };

          let updatedTranscripts = prevTranscripts;
          if (idIndex >= 0) {
            // Update by exact id match
            updatedTranscripts = [...prevTranscripts];
            updatedTranscripts[idIndex] = {
              ...updatedTranscripts[idIndex],
              text: data.text,
              isFinal: data.is_final
            };
          } else if (existingIndex >= 0) {
            // Update existing interim transcript by proximity
            updatedTranscripts = [...prevTranscripts];
            updatedTranscripts[existingIndex] = {
              ...updatedTranscripts[existingIndex],
              text: data.text,
              isFinal: data.is_final
            };
          } else {
            // Add new transcript
            updatedTranscripts = [...prevTranscripts, newTranscript];
          }

          // Limit the number of transcripts
          if (updatedTranscripts.length > prevState.settings.maxTranscripts) {
            updatedTranscripts = updatedTranscripts.slice(-prevState.settings.maxTranscripts);
          }
          
          return {
            ...prevState,
            transcripts: updatedTranscripts
          };
        });
      }
    } catch (error) {
      console.error("Error parsing transcription data:", error);
    }
  });

  // Hydrate from session API on mount/reload
  useEffect(() => {
    if (!Array.isArray(sessionTranscript)) return
    const nextList: Transcript[] = sessionTranscript.map((t, idx) => ({
      id: `${t.participantId}-${Number(t.timestamp) || idx}`,
      text: t.text,
      speaker: t.participantId,
      timestamp: new Date(t.timestamp),
      isFinal: true,
    }))
    setState(prev => {
      if (!prev) return prev
      const prevList = prev.transcripts
      // Merge by id to avoid duplicates when live data already added entries
      const byId = new Map<string, Transcript>(prevList.map(t => [t.id, t]))
      for (const t of nextList) {
        if (byId.has(t.id)) {
          const existing = byId.get(t.id)!
          byId.set(t.id, { ...existing, text: t.text, isFinal: true, timestamp: t.timestamp })
        } else {
          byId.set(t.id, t)
        }
      }
      const merged = Array.from(byId.values())
      return { ...prev, transcripts: merged }
    })
  }, [sessionTranscript, setState])

  // Replay support: listen for local transcript replay events dispatched on window
  useEffect(() => {
    const handler = (evt: Event) => {
      try {
        const { speaker, text, timestamp } = (evt as CustomEvent).detail || {}
        if (!text) return
        const transcriptId = `${speaker || 'unknown'}-${timestamp}`
        setState(prevState => {
          if (!prevState) return prevState
          const prevTranscripts = prevState.transcripts
          const idIndex = prevTranscripts.findIndex(t => t.id === transcriptId)
          if (idIndex >= 0) {
            const updated = [...prevTranscripts]
            updated[idIndex] = { ...updated[idIndex], text, isFinal: true, timestamp: new Date(timestamp || Date.now()) }
            return { ...prevState, transcripts: updated }
          }
          const newTranscript: Transcript = {
            id: transcriptId,
            text,
            speaker: speaker || 'unknown',
            timestamp: new Date(timestamp || Date.now()),
            isFinal: true,
          }
          return { ...prevState, transcripts: [...prevTranscripts, newTranscript] }
        })
      } catch {}
    }
    window.addEventListener('livekit:transcription-replay', handler as EventListener)
    return () => window.removeEventListener('livekit:transcription-replay', handler as EventListener)
  }, [setState])

  // Monitor room connection and participants
  useEffect(() => {
    const newConnected = room?.state === "connected";
    const newParticipantCount = participants.length;
    
    setState(prev => {
      // Ensure prev is not null and only update if values actually changed
      if (prev && (prev.isConnected !== newConnected || prev.participantCount !== newParticipantCount)) {
        return {
          ...prev,
          isConnected: newConnected,
          participantCount: newParticipantCount
        };
      }
      // If prev is null, or no changes, return prev or initial state if prev is null
      return prev || initialState; 
    });
  }, [room?.state, participants.length, initialState, setState]);

  // Update canvas size when ref changes
  useEffect(() => {
    if (canvasRef.current) {
      const updateCanvasSize = () => {
        const newWidth = canvasRef.current?.clientWidth || 800;
        const newHeight = canvasRef.current?.clientHeight || 600;
        
        setState(prev => {
          if (!prev) return prev;
          // Only update if dimensions actually changed
          if (prev.canvasSize.width !== newWidth || prev.canvasSize.height !== newHeight) {
            return {
              ...prev,
              canvasSize: { width: newWidth, height: newHeight }
            };
          }
          return prev;
        });
      };

      updateCanvasSize();
      const resizeObserver = new ResizeObserver(updateCanvasSize);
      resizeObserver.observe(canvasRef.current);

      return () => resizeObserver.disconnect();
    }
  }, [setState]);

  // Canvas background styles
  const getCanvasBackground = () => {
    if (!state) return {};
    
    switch (state.settings.canvasTheme) {
      case "grid":
        return {
          backgroundImage: "linear-gradient(rgba(0,0,0,0.05) 1px, transparent 1px), linear-gradient(90deg, rgba(0,0,0,0.05) 1px, transparent 1px)",
          backgroundSize: "20px 20px"
        };
      case "dots":
        return {
          backgroundImage: "radial-gradient(circle, rgba(0,0,0,0.1) 1px, transparent 1px)",
          backgroundSize: "24px 24px"
        };
      default:
        return {};
    }
  };

  // EARLY RETURN MOVED TO AFTER ALL HOOKS
  if (!state) {
    return (
      <div className="w-full h-full flex items-center justify-center">
        <div className="text-muted-foreground">Loading...</div>
      </div>
    );
  }

  return (
    <div className={cn("w-full h-full flex flex-col bg-background border rounded-lg overflow-hidden", className)}>
      {/* Header */}
      <div className="flex items-center justify-between p-4 border-b bg-muted/20">
        <div className="flex items-center gap-3">
          <h2 className="text-lg font-semibold">Live Captions</h2>
          <div className="flex items-center gap-2">
            <div className={cn(
              "w-2 h-2 rounded-full",
              state.isConnected ? "bg-green-500 animate-pulse" : "bg-red-500"
            )} />
            <span className="text-sm text-muted-foreground">
              {state.isConnected ? `Connected (${state.participantCount} participants)` : "Disconnected"}
            </span>
          </div>
        </div>
        
        <div className="flex items-center gap-2">
          <span className="text-sm text-muted-foreground">
            {state.transcripts.filter(t => t.isFinal).length} captions
          </span>
          
          {state.transcripts.length > 0 && (
            <>
              <button
                onClick={exportTranscripts}
                className="flex items-center gap-1 px-3 py-1.5 text-xs bg-muted hover:bg-muted/80 rounded-md transition-colors"
                title="Export transcripts"
              >
                <Download className="h-3 w-3" />
                Export
              </button>
              
              <button
                onClick={clearTranscripts}
                className="flex items-center gap-1 px-3 py-1.5 text-xs bg-muted hover:bg-muted/80 rounded-md transition-colors"
                title="Clear all transcripts"
              >
                <X className="h-3 w-3" />
                Clear
              </button>
            </>
          )}
        </div>
      </div>
      
      {/* Canvas */}
      <div 
        ref={canvasRef}
        className="flex-1 relative overflow-hidden"
        style={{
          backgroundColor: "hsl(var(--background))",
          ...getCanvasBackground()
        }}
      >
        <AnimatePresence mode="popLayout">
          {state.transcripts.map((transcript, index) => {
            const position = transcript.position || calculatePosition(index);
            
            return (
              <SpeechBubble
                key={transcript.id}
                transcript={transcript}
                position={position}
                showAvatar={state.settings.showSpeakerAvatars}
                showTimestamp={state.settings.showTimestamps}
                enableDrag={state.settings.enableDragAndDrop}
                onPositionChange={handlePositionChange}
                onCopy={handleCopy}
              />
            );
          })}
        </AnimatePresence>
        
        {/* Empty state */}
        {state.transcripts.length === 0 && (
          <div className="absolute inset-0 flex items-center justify-center">
            <div className="text-center text-muted-foreground">
              <Mic className="h-12 w-12 mx-auto mb-3 opacity-50" />
              <p className="text-lg font-medium mb-1">Waiting for speech...</p>
              <p className="text-sm">
                {state.isConnected 
                  ? "Start speaking to see live captions appear" 
                  : "Connect to a LiveKit room to begin"
                }
              </p>
            </div>
          </div>
        )}
      </div>
    </div>
  );
};

export default LiveCaptions; <|MERGE_RESOLUTION|>--- conflicted
+++ resolved
@@ -362,18 +362,15 @@
           if (!prevState) return prevState;
           
           const prevTranscripts = prevState.transcripts;
-<<<<<<< HEAD
           // Strong de-dupe by id first (covers session-hydrate/replay collisions)
           const idIndex = prevTranscripts.findIndex(t => t.id === transcriptId);
           
           // Check if this is an update to an existing interim transcript (legacy path)
-=======
           // Guard: prevent duplicates when receiving the same final line via multiple paths
           if (data.is_final && prevTranscripts.some(t => t.id === transcriptId && t.isFinal)) {
             return prevState;
           }
           // Check if this is an update to an existing interim transcript
->>>>>>> db54307e
           const existingIndex = prevTranscripts.findIndex(t => 
             t.speaker === data.speaker && !t.isFinal && 
             Math.abs(new Date(t.timestamp).getTime() - new Date(data.timestamp).getTime()) < 5000
