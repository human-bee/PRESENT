--- conflicted
+++ resolved
@@ -58,44 +58,6 @@
     typeof process !== 'undefined' && process.env.NEXT_PUBLIC_STEWARD_FLOWCHART_ENABLED === 'true';
   const room = useRoomContext();
   const bus = React.useMemo(() => createLiveKitBus(room), [room]);
-<<<<<<< HEAD
-  const stewardPendingRef = React.useRef<{ room: string; docId: string } | null>(null);
-  const stewardTimerRef = React.useRef<number | null>(null);
-  const stewardInFlightRef = React.useRef(false);
-
-  const scheduleStewardRun = React.useCallback(
-    (roomName?: string | null, docId?: string | null) => {
-      if (!STEWARD_FLOWCHART) return;
-      const normalizedRoom = typeof roomName === 'string' ? roomName.trim() : '';
-      const normalizedDoc = typeof docId === 'string' ? docId.trim() : '';
-      if (!normalizedRoom || !normalizedDoc) return;
-
-      stewardPendingRef.current = { room: normalizedRoom, docId: normalizedDoc };
-      if (stewardTimerRef.current) {
-        try {
-          window.clearTimeout(stewardTimerRef.current);
-        } catch {}
-        stewardTimerRef.current = null;
-      }
-
-      const attemptRun = async () => {
-        const pending = stewardPendingRef.current;
-        if (!pending) {
-          stewardTimerRef.current = null;
-          return;
-        }
-        if (stewardInFlightRef.current) {
-          stewardTimerRef.current = window.setTimeout(attemptRun, 1000);
-          return;
-        }
-        stewardInFlightRef.current = true;
-        log('steward_run: starting', pending);
-        try {
-          const res = await fetch('/api/steward/run', {
-            method: 'POST',
-            headers: { 'Content-Type': 'application/json' },
-            body: JSON.stringify({ ...pending, windowMs: 60000 }),
-=======
   const stewardPendingRef = React.useRef(false);
   const queuedRunRef = React.useRef<{ room: string; docId: string; windowMs?: number } | null>(null);
   const stewardWindowTimerRef = React.useRef<number | null>(null);
@@ -152,7 +114,6 @@
             method: 'POST',
             headers: { 'Content-Type': 'application/json' },
             body: JSON.stringify({ room: normalizedRoom, docId: normalizedDoc, windowMs }),
->>>>>>> b0d6b9d6
           });
           if (!res.ok) {
             let text = '';
@@ -160,19 +121,6 @@
               text = await res.text();
             } catch {}
             console.warn('[ToolDispatcher] steward run failed', { status: res.status, text });
-<<<<<<< HEAD
-          }
-        } catch (err) {
-          console.warn('[ToolDispatcher] steward run error', err);
-        } finally {
-          stewardInFlightRef.current = false;
-          stewardTimerRef.current = null;
-        }
-      };
-
-      log('steward_run: scheduled', { room: normalizedRoom, docId: normalizedDoc });
-      stewardTimerRef.current = window.setTimeout(attemptRun, 2000);
-=======
             scheduleCompletion();
             return;
           }
@@ -185,21 +133,10 @@
       };
 
       void run();
->>>>>>> b0d6b9d6
     },
     [STEWARD_FLOWCHART, log],
   );
 
-<<<<<<< HEAD
-  React.useEffect(() => {
-    return () => {
-      if (stewardTimerRef.current) {
-        try {
-          window.clearTimeout(stewardTimerRef.current);
-        } catch {}
-        stewardTimerRef.current = null;
-      }
-=======
   const scheduleStewardRun = React.useCallback(
     (roomName?: string | null, docId?: string | null) => {
       if (!STEWARD_FLOWCHART) return;
@@ -239,7 +176,6 @@
       }
       queuedRunRef.current = null;
       stewardPendingRef.current = false;
->>>>>>> b0d6b9d6
     };
   }, []);
 
@@ -861,88 +797,6 @@
         }
 
         const isWeather = /\bweather\b|\bforecast\b/.test(summary);
-<<<<<<< HEAD
-
-        const globalAny = window as any;
-
-        if (STEWARD_FLOWCHART) {
-          if (decision.should_send && /steward_trigger/i.test(summary || originalText)) {
-            try {
-              if (!globalAny.__present_mermaid_last_shape_id) {
-                window.dispatchEvent(
-                  new CustomEvent('tldraw:create_mermaid_stream', { detail: { text: 'graph TD;\nA-->B;' } }),
-                );
-              }
-            } catch {}
-
-            const roomName =
-              (typeof message.roomId === 'string' && message.roomId) || room?.name || '';
-            const docId =
-              typeof globalAny.__present_mermaid_last_shape_id === 'string'
-                ? globalAny.__present_mermaid_last_shape_id
-                : '';
-
-            log('steward trigger received', { room: roomName, docId: docId || 'pending' });
-
-            if (roomName) {
-              if (docId) {
-                scheduleStewardRun(roomName, docId);
-              } else {
-                window.setTimeout(() => {
-                  try {
-                    const fallbackId = String((window as any).__present_mermaid_last_shape_id || '');
-                    if (fallbackId) scheduleStewardRun(roomName, fallbackId);
-                  } catch {}
-                }, 150);
-              }
-            }
-            return;
-          }
-        } else {
-          const wantsMermaid = /\bmermaid\b|\bflow\s*chart\b|\bdiagram\b/.test(summary);
-          const lastShapeId = globalAny.__present_mermaid_last_shape_id as string | undefined;
-          const session = (globalAny.__present_mermaid_session || {}) as { last?: string; text?: string };
-          const isDiagramFollowup = /\bdiagram\b|\bflow\s*chart\b|\bitinerary\b|\bmap out\b|\bprocess\b|\bsteps?\b/i.test(
-            originalText || summary,
-          );
-          if (lastShapeId && (isDiagramFollowup || wantsMermaid)) {
-            const sanitize = (s: string) =>
-              s
-                .toLowerCase()
-                .replace(/[^a-z0-9\s_-]/g, '')
-                .trim()
-                .split(/\s+/)
-                .slice(0, 5)
-                .join('_') || `step_${Date.now().toString(36)}`;
-            const current = session.text && typeof session.text === 'string' ? session.text : 'graph TD;';
-            const last = session.last && typeof session.last === 'string' ? session.last : 'Start';
-            const next = sanitize(originalText || summary);
-            const line = `${last}-->${next}`;
-            const merged = current.includes('graph') ? `${current} ${line};` : `graph TD; ${line};`;
-            globalAny.__present_mermaid_session = { last: next, text: merged };
-            await executeToolCall({
-              id: message.id || `${Date.now()}`,
-              type: 'tool_call',
-              payload: { tool: 'canvas_update_mermaid_stream', params: { shapeId: lastShapeId, text: merged } },
-              timestamp: Date.now(),
-              source: 'dispatcher',
-              roomId: message.roomId,
-            } as any);
-            return;
-          }
-          if (decision.should_send && wantsMermaid && !lastShapeId) {
-            log('synthesizing mermaid stream shape');
-            await executeToolCall({
-              id: message.id || `${Date.now()}`,
-              type: 'tool_call',
-              payload: { tool: 'canvas_create_mermaid_stream', params: { text: 'graph TD; A-->B' } },
-              timestamp: Date.now(),
-              source: 'dispatcher',
-              roomId: message.roomId,
-            } as any);
-            return;
-          }
-=======
         const wantsMermaid = /\bmermaid\b|\bflow\s*chart\b|\bdiagram\b/.test(summary);
         const lastShapeId = globalAny.__present_mermaid_last_shape_id as string | undefined;
         const session = (globalAny.__present_mermaid_session || {}) as { last?: string; text?: string };
@@ -986,7 +840,6 @@
             roomId: message.roomId,
           } as any);
           return;
->>>>>>> b0d6b9d6
         }
         if (decision.should_send && isWeather) {
           const locMatch = /\b(?:in|for)\s+([^.,!?]+)\b/.exec(String(decision.summary || originalText));
