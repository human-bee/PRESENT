"use client";

import { useMemo } from 'react';
import { ComponentRegistry } from '@/lib/component-registry';
import type { ToolCall, ToolParameters, ToolRunResult } from '../utils/toolTypes';
import { getMermaidLastNode, normalizeMermaidText } from '../utils';

export interface ToolRegistryMetrics {
  associateCallWithMessage?: (callId: string, messageId: string, meta: { tool: string; componentType?: string }) => void;
  markPaintForMessage?: (messageId: string, meta: { tool: string; componentType?: string }) => void;
}

export interface ToolRegistryDeps {
  contextKey?: string;
  metrics?: ToolRegistryMetrics;
}

export interface ToolHandlerContext {
  call: ToolCall;
  params: ToolParameters;
  dispatchTL: (eventName: string, detail?: unknown) => ToolRunResult;
  scheduleStewardRun: (roomName: string, docId: string) => void;
  stewardEnabled: boolean;
  emitEditorAction: (payload: Record<string, unknown>) => void;
}

export type ToolHandler = (context: ToolHandlerContext) => Promise<ToolRunResult | undefined>;

export interface ToolRegistryApi {
  getHandler: (tool: string) => ToolHandler | undefined;
  listTools: () => string[];
}

export function useToolRegistry(deps: ToolRegistryDeps): ToolRegistryApi {
  const { contextKey, metrics } = deps;

  const handlers = useMemo(() => {
    const map = new Map<string, ToolHandler>();
    const pendingUpdates = new Map<string, { patch: Record<string, unknown> }>();
    let frameHandle: number | null = null;
    let lastDispatch: ((eventName: string, detail?: unknown) => ToolRunResult) | null = null;
    type LedgerEntry = {
      intentId: string;
      messageId: string;
      componentType: string;
      slot?: string;
      updatedAt: number;
      state: 'reserved' | 'created' | 'updated';
    };
    const intentLedger = new Map<string, LedgerEntry>();
    const slotLedger = new Map<string, string>();
    const messageLedger = new Map<string, string>();
    const LEDGER_TTL_MS = 5 * 60 * 1000;

    const cleanupLedger = () => {
      const now = Date.now();
      for (const [intentId, entry] of intentLedger.entries()) {
        if (now - entry.updatedAt > LEDGER_TTL_MS) {
          intentLedger.delete(intentId);
          if (entry.slot) {
            const currentIntent = slotLedger.get(entry.slot);
            if (currentIntent === intentId) {
              slotLedger.delete(entry.slot);
            }
          }
          const mappedIntent = messageLedger.get(entry.messageId);
          if (mappedIntent === intentId) {
            messageLedger.delete(entry.messageId);
          }
        }
      }
    };

    const registerLedgerEntry = (entry: {
      intentId: string;
      messageId: string;
      componentType: string;
      slot?: string;
      state?: LedgerEntry['state'];
    }) => {
      const now = Date.now();
      const existing = intentLedger.get(entry.intentId);
      const next: LedgerEntry = {
        intentId: entry.intentId,
        messageId: entry.messageId,
        componentType: entry.componentType,
        slot: entry.slot ?? existing?.slot,
        updatedAt: now,
        state: entry.state ?? existing?.state ?? 'reserved',
      };
      if (entry.slot) {
        next.slot = entry.slot;
      }
      intentLedger.set(next.intentId, next);
      messageLedger.set(next.messageId, next.intentId);
      if (next.slot) {
        slotLedger.set(next.slot, next.intentId);
      }
      cleanupLedger();
      return next;
    };

    const resolveLedgerMessageId = (params: ToolParameters): string | null => {
      const components = ComponentRegistry.list();
      const rawId = typeof params?.componentId === 'string' ? params.componentId.trim() : '';
      if (rawId) {
        return rawId;
      }
      const rawIntent = typeof params?.intentId === 'string' ? params.intentId.trim() : '';
      if (rawIntent) {
        const entry = intentLedger.get(rawIntent);
        if (entry) {
          return entry.messageId;
        }
        const existing = components.find((c) => c.messageId && (c as any).intentId === rawIntent);
        if (existing) {
          return existing.messageId;
        }
      }
      const rawSlot = typeof params?.slot === 'string' ? params.slot.trim() : '';
      if (rawSlot) {
        const intentFromSlot = slotLedger.get(rawSlot);
        if (intentFromSlot) {
          const entry = intentLedger.get(intentFromSlot);
          if (entry) {
            return entry.messageId;
          }
        }
        const existing = components.find((c) => (c as any).slot === rawSlot);
        if (existing) {
          return existing.messageId;
        }
      }
      const rawType =
        typeof params?.type === 'string'
          ? params.type.trim()
          : typeof (params as any)?.componentType === 'string'
            ? String((params as any).componentType).trim()
            : '';
      if (rawType) {
        const byType = components.find((c) => c.componentType === rawType);
        if (byType) {
          return byType.messageId;
        }
      }
      const last = components.slice(-1)[0];
      return last ? last.messageId : null;
    };

    const flushPending = () => {
      if (!lastDispatch) {
        pendingUpdates.clear();
        return;
      }
      const dispatch = lastDispatch;
      for (const [messageId, entry] of pendingUpdates.entries()) {
        pendingUpdates.delete(messageId);
        const componentInfo = ComponentRegistry.get(messageId);
        dispatch('tldraw:merge_component_state', {
          messageId,
          patch: entry.patch,
          meta: { source: 'update_component' },
        });
        void ComponentRegistry.update(messageId, entry.patch);
        metrics?.markPaintForMessage?.(messageId, {
          tool: 'update_component',
          componentType: componentInfo?.componentType,
        });
      }
    };

    const scheduleFlush = (dispatchTL: (eventName: string, detail?: unknown) => ToolRunResult) => {
      lastDispatch = dispatchTL;
      if (frameHandle !== null) return;
      frameHandle = window.requestAnimationFrame(() => {
        frameHandle = null;
        flushPending();
      });
    };

    // Legacy canvas_* tools removed for unified Canvas Agent

    map.set('list_components', async () => {
      const components = ComponentRegistry.list(contextKey);
      return { status: 'SUCCESS', components };
    });

    map.set('reserve_component', async ({ params, call }) => {
      const componentType =
        typeof params?.componentType === 'string'
          ? params.componentType.trim()
          : typeof params?.type === 'string'
            ? params.type.trim()
            : '';
      const messageId =
        typeof params?.messageId === 'string'
          ? params.messageId.trim()
          : typeof params?.componentId === 'string'
            ? params.componentId.trim()
            : '';
      const intentId = typeof params?.intentId === 'string' ? params.intentId.trim() : '';
      const slot = typeof params?.slot === 'string' ? params.slot.trim() : undefined;
      if (!componentType || !messageId || !intentId) {
        return { status: 'ERROR', message: 'reserve_component requires componentType, intentId, and messageId' };
      }

      registerLedgerEntry({
        intentId,
        messageId,
        componentType,
        slot,
        state: (params as any)?.state === 'created' ? 'created' : 'reserved',
      });
      metrics?.associateCallWithMessage?.(call.id, messageId, { tool: 'reserve_component', componentType });
      return { status: 'SUCCESS', intentId, messageId };
    });

    map.set('create_component', async ({ params, emitEditorAction, call }) => {
      const componentType = String(params?.type ?? '').trim();
      const messageId = String(params?.messageId || params?.componentId || '') || `ui-${Date.now().toString(36)}`;
      const intentId = typeof params?.intentId === 'string' ? params.intentId.trim() : undefined;
      const slot = typeof params?.slot === 'string' ? params.slot.trim() : undefined;

      try {
        const { spec, props, ...rest } = (params || {}) as Record<string, unknown>;
        let normalizedProps: Record<string, unknown> = { ...rest };
        if (spec && typeof spec === 'string') {
          try {
            const parsedSpec = JSON.parse(spec as string);
            if (parsedSpec && typeof parsedSpec === 'object') {
              normalizedProps = { ...normalizedProps, ...parsedSpec };
            }
          } catch {
            normalizedProps.spec = spec;
          }
        } else if (spec && typeof spec === 'object') {
          normalizedProps = { ...normalizedProps, ...(spec as Record<string, unknown>) };
        }
        if (props && typeof props === 'object') {
          normalizedProps = { ...normalizedProps, ...(props as Record<string, unknown>) };
        }
        normalizedProps = Object.fromEntries(
          Object.entries(normalizedProps).filter(([, value]) => value !== undefined && value !== null),
        );
        normalizedProps.type = componentType;
        normalizedProps.messageId = messageId;
        if (!('__custom_message_id' in normalizedProps)) {
          normalizedProps.__custom_message_id = messageId;
        }
        if (!('componentId' in normalizedProps)) {
          normalizedProps.componentId = messageId;
        }

        const payloadProps: Record<string, unknown> = {
          ...rest,
          type: componentType,
          messageId,
        };
        if (spec !== undefined) {
          payloadProps.spec = spec;
        }
        if (props !== undefined) {
          payloadProps.props = props;
        }

        window.dispatchEvent(
          new CustomEvent('custom:showComponent', {
            detail: {
              messageId,
              component: {
                type: componentType,
                props: normalizedProps,
              },
              contextKey,
            },
          }),
        );
        emitEditorAction({ type: 'create_component', componentType, messageId });
        const resolvedIntentId = intentId || messageLedger.get(messageId) || undefined;
        const priorEntry = resolvedIntentId ? intentLedger.get(resolvedIntentId) : undefined;
        if (resolvedIntentId) {
          registerLedgerEntry({
            intentId: resolvedIntentId,
            messageId,
            componentType: priorEntry?.componentType ?? componentType,
            slot: slot ?? priorEntry?.slot,
            state: 'created',
          });
        }
        metrics?.associateCallWithMessage?.(call.id, messageId, { tool: 'create_component', componentType });
        metrics?.markPaintForMessage?.(messageId, { tool: 'create_component', componentType });
        return { status: 'SUCCESS', message: `Rendered ${componentType}`, messageId };
      } catch (error) {
        return { status: 'ERROR', message: error instanceof Error ? error.message : String(error) };
      }
    });

    map.set('update_component', async ({ params, dispatchTL, call }) => {
      const messageId = String(params?.componentId || params?.messageId || '');
      const patch = params?.patch;
      if (!messageId) {
        return { status: 'ERROR', message: 'update_component requires componentId' };
      }
<<<<<<< HEAD
      const componentInfo = ComponentRegistry.get(messageId);
      metrics?.associateCallWithMessage?.(call.id, messageId, {
        tool: 'update_component',
        componentType:
          componentInfo?.componentType ||
          (typeof params?.type === 'string' && params.type.trim().length > 0 ? params.type.trim() : undefined),
      });

      let nextPatch: Record<string, unknown>;
      if (typeof patch === 'string') {
        try {
          const parsed = JSON.parse(patch);
          nextPatch = parsed && typeof parsed === 'object' ? (parsed as Record<string, unknown>) : { instruction: patch };
        } catch {
          nextPatch = { instruction: patch };
        }
      } else {
        nextPatch = (patch as Record<string, unknown> | undefined) ?? {};
      }
      const runtimePatch: Record<string, unknown> = { ...nextPatch };
      const timestamp = Date.now();
      if (typeof runtimePatch.updatedAt !== 'number') {
        runtimePatch.updatedAt = timestamp;
      }
      const coerceFiniteSeconds = (value: unknown): number | undefined => {
        if (typeof value === 'number' && Number.isFinite(value)) {
          return Math.max(1, Math.round(value));
        }
        if (typeof value === 'string') {
          const trimmed = value.trim();
          if (!trimmed) return undefined;
          const minutesMatch = trimmed.match(/^(\d+)(m|min)$/i);
          if (minutesMatch) {
            return Math.max(1, Math.round(Number(minutesMatch[1]) * 60));
          }
          const secondsMatch = trimmed.match(/^(\d+)(s|sec|secs|second|seconds)$/i);
          if (secondsMatch) {
            return Math.max(1, Math.round(Number(secondsMatch[1])));
          }
          const parsed = Number.parseFloat(trimmed);
          if (Number.isFinite(parsed)) {
            return Math.max(1, Math.round(parsed));
          }
        }
        return undefined;
      };

      const normalizedDuration = coerceFiniteSeconds(runtimePatch.duration);
      if (normalizedDuration !== undefined) {
        const durationSeconds = normalizedDuration;
        const minutes = Math.floor(durationSeconds / 60);
        const seconds = durationSeconds % 60;
        runtimePatch.configuredDuration = durationSeconds;
        if (typeof runtimePatch.timeLeft !== 'number') {
          runtimePatch.timeLeft = durationSeconds;
        }
        runtimePatch.initialMinutes = minutes;
        runtimePatch.initialSeconds = seconds;
        delete runtimePatch.duration;
      } else if (typeof runtimePatch.duration === 'string') {
        delete runtimePatch.duration;
      }

      const normalizedDurationSeconds = coerceFiniteSeconds(runtimePatch.durationSeconds);
      if (normalizedDurationSeconds !== undefined) {
        const durationSeconds = normalizedDurationSeconds;
        const minutes = Math.floor(durationSeconds / 60);
        const seconds = durationSeconds % 60;
        runtimePatch.configuredDuration = durationSeconds;
        if (typeof runtimePatch.timeLeft !== 'number') {
          runtimePatch.timeLeft = durationSeconds;
        }
        runtimePatch.initialMinutes = minutes;
        runtimePatch.initialSeconds = seconds;
      } else if (typeof runtimePatch.durationSeconds === 'string') {
        delete runtimePatch.durationSeconds;
      }
      if (
        typeof runtimePatch.initialMinutes === 'number' &&
        typeof runtimePatch.initialSeconds === 'number'
      ) {
        const minutes = Math.max(1, Math.round(runtimePatch.initialMinutes as number));
        const seconds = Math.max(0, Math.min(59, Math.round(runtimePatch.initialSeconds as number)));
        const durationSeconds = minutes * 60 + seconds;
        runtimePatch.configuredDuration = durationSeconds;
        if (typeof runtimePatch.timeLeft !== 'number') {
          runtimePatch.timeLeft = durationSeconds;
        }
        runtimePatch.initialMinutes = minutes;
        runtimePatch.initialSeconds = seconds;
      }
      const existing = pendingUpdates.get(messageId);
      const combined = existing ? { ...existing.patch, ...runtimePatch } : runtimePatch;

      const normalizeBoolean = (value: unknown): boolean | undefined => {
        if (typeof value === 'boolean') return value;
        if (typeof value === 'number') {
          if (value === 1) return true;
          if (value === 0) return false;
        }
        if (typeof value === 'string') {
          const normalized = value.trim().toLowerCase();
          if (!normalized) return undefined;
          if (['true', 'yes', 'start', 'started', 'run', 'running', 'resume', 'play', 'on', '1'].includes(normalized)) {
            return true;
          }
          if (['false', 'no', 'stop', 'stopped', 'pause', 'paused', 'halt', 'off', '0', 'finished'].includes(normalized)) {
            return false;
          }
        }
        return undefined;
      };

      const statusValue = normalizeBoolean(combined.status);
      if (combined.isRunning === undefined && statusValue !== undefined) {
        combined.isRunning = statusValue;
      }
      if (combined.isRunning === true) {
        combined.isFinished = false;
      }
      if (combined.status !== undefined) {
        delete combined.status;
      }

      if (combined.isRunning === true && typeof combined.updatedAt !== 'number') {
        combined.updatedAt = timestamp;
      }
      if (combined.isRunning === true && typeof combined.timeLeft !== 'number') {
        const configured =
          typeof combined.configuredDuration === 'number' && Number.isFinite(combined.configuredDuration)
            ? (combined.configuredDuration as number)
            : (componentInfo?.props?.configuredDuration as number | undefined);
        if (typeof configured === 'number' && Number.isFinite(configured)) {
          combined.timeLeft = Math.max(0, Math.round(configured));
        }
      }

      pendingUpdates.set(messageId, { patch: combined });
      scheduleFlush(dispatchTL);
      const explicitIntent = typeof params?.intentId === 'string' && params.intentId.trim().length > 0 ? params.intentId.trim() : undefined;
      const ledgerIntentId = explicitIntent || messageLedger.get(messageId);
      const ledgerEntry = ledgerIntentId ? intentLedger.get(ledgerIntentId) : undefined;
      const resolvedSlot =
        typeof params?.slot === 'string' && params.slot.trim().length > 0 ? params.slot.trim() : ledgerEntry?.slot;
      const resolvedComponentType =
        typeof params?.type === 'string' && params.type.trim().length > 0
          ? params.type.trim()
          : ledgerEntry?.componentType || 'unknown';
      if (ledgerIntentId) {
        registerLedgerEntry({
          intentId: ledgerIntentId,
          messageId,
          componentType: resolvedComponentType,
          slot: resolvedSlot,
          state: 'updated',
        });
      }

      return { status: 'SUCCESS', message: 'Component update queued' };
    });
    map.set('resolve_component', async ({ params }) => {
      const resolved = resolveLedgerMessageId(params || {});
      if (!resolved) {
        return { status: 'NOT_FOUND', message: 'No component matched the provided hints' };
      }
      return { status: 'SUCCESS', componentId: resolved };
=======
      const nextPatch =
        typeof patch === 'string'
          ? (() => {
              try {
                const parsed = JSON.parse(patch);
                if (parsed && typeof parsed === 'object') {
                  return parsed as Record<string, unknown>;
                }
              } catch {}
              return { instruction: patch } as Record<string, unknown>;
            })()
          : ((patch as Record<string, unknown> | undefined) ?? {});
      const result = await ComponentRegistry.update(messageId, nextPatch);
      return { status: 'SUCCESS', message: 'Component updated', ...result };
>>>>>>> 3395f80c
    });

    map.set('mermaid_create_stream', async ({ params, dispatchTL }) => {
      const text = typeof params?.text === 'string' ? params.text : 'graph TD; A-->B;';
      const normalized = normalizeMermaidText(text);
      const result = dispatchTL('tldraw:create_mermaid_stream', { text: normalized });
      return { ...result, normalized }; // merge status+message from dispatch
    });

    map.set('mermaid_update_stream', async ({ params, dispatchTL }) => {
      const shapeId = typeof params?.shapeId === 'string' ? params.shapeId : undefined;
      if (!shapeId) {
        return { status: 'ERROR', message: 'Missing shapeId' };
      }
      const text = normalizeMermaidText(String(params?.text || ''));
      const lastNode = getMermaidLastNode(text);
      dispatchTL('tldraw:update_mermaid_stream', { shapeId, text });
      return { status: 'SUCCESS', shapeId, lastNode };
    });

    map.set('canvas_list_shapes', async ({ call, emitEditorAction }) => {
      window.dispatchEvent(
        new CustomEvent('tldraw:listShapes', { detail: { callId: call.id } }),
      );
      emitEditorAction({ type: 'canvas_command', command: 'tldraw:listShapes', callId: call.id });
      return { status: 'ACK', message: 'Listing shapes' };
    });

    return map;
  }, [contextKey, metrics]);

  return {
    getHandler: (tool: string) => handlers.get(tool),
    listTools: () => Array.from(handlers.keys()),
  };
}<|MERGE_RESOLUTION|>--- conflicted
+++ resolved
@@ -301,7 +301,6 @@
       if (!messageId) {
         return { status: 'ERROR', message: 'update_component requires componentId' };
       }
-<<<<<<< HEAD
       const componentInfo = ComponentRegistry.get(messageId);
       metrics?.associateCallWithMessage?.(call.id, messageId, {
         tool: 'update_component',
@@ -468,22 +467,6 @@
         return { status: 'NOT_FOUND', message: 'No component matched the provided hints' };
       }
       return { status: 'SUCCESS', componentId: resolved };
-=======
-      const nextPatch =
-        typeof patch === 'string'
-          ? (() => {
-              try {
-                const parsed = JSON.parse(patch);
-                if (parsed && typeof parsed === 'object') {
-                  return parsed as Record<string, unknown>;
-                }
-              } catch {}
-              return { instruction: patch } as Record<string, unknown>;
-            })()
-          : ((patch as Record<string, unknown> | undefined) ?? {});
-      const result = await ComponentRegistry.update(messageId, nextPatch);
-      return { status: 'SUCCESS', message: 'Component updated', ...result };
->>>>>>> 3395f80c
     });
 
     map.set('mermaid_create_stream', async ({ params, dispatchTL }) => {
